--- conflicted
+++ resolved
@@ -135,11 +135,7 @@
 stochastic_vc_color = 'k'
 stochastic_vc_ls = '--'
 stochastic_vc_alpha = 0.5
-<<<<<<< HEAD
 optimized_vc_linestyles = ['-']
-=======
-optimized_vc_linestyles = ['-', '--']
->>>>>>> 0aae93db
 optimized_vc_labels = ['with spontaneous embolism']
 std_alpha = 0.5
 prevalence_linestyles = ['-', '--', '-.'] # for total prevalence, prevalence due to spontaneous embolism, prevalence due to spreading
