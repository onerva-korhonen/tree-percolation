--- conflicted
+++ resolved
@@ -53,13 +53,8 @@
     
 
 # paths for saving
-<<<<<<< HEAD
-triton = False
-identifier = 'physiological_conduit_si_returned_percnet_test'
-=======
 triton = True
 identifier = 'with_percnet_test_small_net'#with_old_code_log_space'
->>>>>>> b5c85abe
 
 if triton:
     network_save_file = '/m/cs/scratch/networks/aokorhon/tree-percolation/output/netpoints'
