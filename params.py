#!/usr/bin/env python3
# -*- coding: utf-8 -*-
"""
Created on Wed Oct 18 14:12:44 2023

@author: onerva

Parameters not related to the Mrad et al. article
"""
import numpy as np
from scipy.stats import norm

# params for network creation
net_size = np.array([11,100,56])
fixed_random = True
if fixed_random:
    #seeds_NPc = [205, 9699, 8324, 2123, 1818, 1834, 3042, 5247, 4319, 2912]
    #seeds_Pc = [6118, 1394, 2921, 3663, 4560, 7851, 1996, 5142, 5924,  464]
    #TODO: consider replacing these with random number generators
    seeds_NPc = [935, 1219,  359, 2762, 1200, 2777, 8909, 1385, 6697, 8561,  826,
                 7712, 4203,  267, 1774, 1368, 2996, 2116, 4868, 5330,  327, 2744,
                 2061, 6479, 2606, 8865, 8599, 7404, 9719, 1753, 8624, 8651, 2650,
                 4127, 4017, 9108, 8706, 1203,  766, 4914,  595, 3888, 5163, 8216,
                 8451, 8241, 5592, 8342, 7300, 1065, 6976, 1424, 6110, 4956, 4937,
                 1998, 6831, 9789, 4065, 5537, 2146, 6444, 8459, 6640, 3215, 9118,
                 5837, 6886,  383, 3314, 9637, 8778, 7258, 5477, 1052, 9746, 2704,
                 2101, 4879, 1509, 7882, 8989, 8636, 7311, 5032, 8631, 9583, 9108,
                 7422, 9303,  310, 3929,  697, 7833, 1775, 3720, 4361, 9135, 1910, 8119]
    seeds_Pc = [718, 5950, 7783, 6453, 1235, 5895, 6293, 6185, 3374, 7569, 3808,
                8740, 3636, 6882, 1195, 9113, 6750, 4770, 6411, 2783, 3708, 6291,
                2549, 8290, 6899, 5159, 5826, 2241, 3769, 6411, 3338, 5676, 3492,
                9614, 8625, 7341, 3696, 5696, 6336, 6429, 7604, 8283, 2950, 7756,
                8211, 5784, 1392, 6915, 5173,  941, 7657, 9827,  906, 3270, 6898,
                3315, 2365, 7373, 9246, 6866, 7497, 9281, 9228, 9776, 8887, 6772,
                3510, 5067, 6262, 9034, 5380, 1026, 5234, 8759, 9386, 6562, 4884,
                1913, 5205, 9889, 6112, 6550, 9656, 8623, 2730, 4029, 7695, 1741,
                5590,  756, 6467, 6268, 6011, 2779, 9903, 7910,  462, 1210, 8945, 1703]
    assert len(seeds_NPc) == net_size[1], 'number of NPc seeds should match the number of network columns'
    assert len(seeds_Pc) == net_size[1], 'number of Pc seeds should match the number of network columns'
    seed_ICC_rad = 63083
    seed_ICC_tan = 73956
    
# dimensions of conduit elements
Dc = 18.18232653752158e-6 # diameter of a conduit element
#Dc_ci = [13.3995938309482, 18.4374185582225] # confidence interval of Dc
Dc_std = 10.76131985221804e-6
Dc_cv = Dc_std / Dc
Dc_alpha = 0.05 # alpha value of Dc_ci
Dc_z = norm.ppf(1 - (1 - Dc_alpha) / 2)
    

# paths for saving
triton = True
<<<<<<< HEAD
identifier = 'stochastic_vs_physiological'
=======
identifier = 'with_percnet_test_with_old_code_log_space'
>>>>>>> 89d68785

if triton:
    network_save_file = '/m/cs/scratch/networks/aokorhon/tree-percolation/output/netpoints'
    percolation_plot_save_path = '/m/cs/scratch/networks/aokorhon/tree-percolation/output/percolation_3D_' + identifier + '.pdf'
    nonfunctional_component_size_save_path = '/m/cs/scratch/networks/aokorhon/tree-percolation/output/percolation_3D_' + identifier + '_nonfunc_volume.pdf'
    ninlet_save_path = '/m/cs/scratch/networks/aokorhon/tree-percolation/output/percolation_3D_' + identifier + '_ninlet.pdf'
    prevalence_save_path = '/m/cs/scratch/networks/aokorhon/tree-percolation/output/percolation_' + identifier + '_prevalence.pdf'
    lcc_in_time_save_path = '/m/cs/scratch/networks/aokorhon/tree-percolation/output/percolation_3D_' + identifier + '_lcc_in_time.pdf'
    percolation_data_save_path = '/m/cs/scratch/networks/aokorhon/tree-percolation/output/percolation_3D_' + identifier + '_data.pkl'
    vc_data_save_path = '/m/cs/scratch/networks/aokorhon/tree-percolation/output/vc_data_' + identifier + '.pkl'
    vc_plot_save_path = '/m/cs/scratch/networks/aokorhon/tree-percolation/output/vc_' + identifier + '.pdf'
<<<<<<< HEAD
    optimized_spreading_probability_save_path_base = '/m/cs/scratch/networks/aokorhon/tree-percolation/output/optimized_spreading_probability/' + identifier + '/optimized_spreading_probability_' + identifier
=======
    optimized_spreading_probability_save_path_base = '/m/cs/scratch/networks/aokorhon/tree-percolation/output/optimized_spreading_probability/' + identifier + '/optimized_spreading_probability_' + identifier #'/m/cs/scratch/networks/aokorhon/tree-percolation/output/optimized_spreading_probability/optimized_spreading_probability_' + identifier
>>>>>>> 89d68785
    optimized_vc_plot_save_path = '/m/cs/scratch/networks/aokorhon/tree-percolation/output/vc_optimized_spreading_probability_' + identifier + '.pdf'
else:
    network_save_file = '/home/onervak/projects/hidrogat/output/netpoints'
    percolation_plot_save_path = '/home/onervak/projects/hidrogat/output/percolation_3D_' + identifier + '.pdf'
    nonfunctional_component_size_save_path = '/home/onervak/projects/hidrogat/output/percolation_3D_' + identifier + '_nonfunc_volume.pdf'
    ninlet_save_path = '/home/onervak/projects/hidrogat/output/percolation_3D_' + identifier + '_ninlet.pdf'
    prevalence_save_path = '/home/onervak/projects/hidrogat/output/percolation_' + identifier + '_prevalence.pdf'
    lcc_in_time_save_path = '/home/onervak/projects/hidrogat/output/percolation_3D_' + identifier + '_lcc_in_time.pdf'
    percolation_data_save_path = '/home/onervak/projects/hidrogat/output/percolation_3D_' + identifier + '_data.pkl'
    vc_data_save_path = '/home/onervak/projects/hidrogat/output/vc_data_' + identifier + '.pkl'
    vc_plot_save_path = '/home/onervak/projects/hidrogat/output/vc_' + identifier + '.pdf'
    optimized_spreading_probability_save_path_base = '/home/onervak/projects/hidrogat/output/optimized_spreading_probability/' + identifier + '/optimized_spreading_probability_' + identifier
    optimized_vc_plot_save_path = '/home/onervak/projects/hidrogat/output/vc_optimized_spreading_probability_' + identifier + '.pdf'

# percolation parameters
percolation_type = 'si'
si_type = 'physiological'
break_nonfunctional_components = False
si_length = 1000
si_tolerance_length = 20
spreading_probability = 0.15100000000000002
start_conduits = 'random_per_component' # options: 'random', 'random_per_component' (= one random seed in all network components), int, and 'bottom' (= all conduits with a pore at the first row, allowed only when percolation_type == 'drainage')
# contact angle and surface tension values are from OpenPNM tutorial (https://openpnm.org/examples/tutorials/09_simulating_invasion.html)
air_contact_angle = 120 # degrees
surface_tension = 0.072 # Newtons/meter
pressure = 100 # number of pressure steps used by the drainage algorithm
pressure_diff = 100e6 # Pa, the difference between water and air (bubble) pressures, delta P in the Mrad et al. article
nCPUs = 5
vulnerability_pressure_range = np.arange(0, 3.5, step=0.25)*1E6
vulnerability_probability_range = np.arange(0.001, 1, step=0.1)
optimization_probability_range = np.logspace(np.log10(0.0001), np.log10(0.02), 15) # spreading probability range used for optimization
n_iterations = 1 # number of iterations used for optimizing spreading probability

# visualization parameters
visualize_simulations = False
use_cylindrical_coordinates = True
percolation_outcome_colors = ['r', 'k', 'k']
percolation_outcome_alphas = [1, 1, 0.5]
percolation_outcome_labels = ['effective conductance', 'lcc size', 'func lcc size']
percolation_outcome_axindex = [0, 1, 1]
percolation_outcome_ylabels = ['Effective conductance', 'Component size']
percolation_nonfunctional_component_size_color = 'b'
percolation_nonfunctional_component_size_label = 'total nonfunctional component volume (m^3)'
percolation_nonfunctional_component_size_alpha = 1
percolation_ninlet_color = 'r'
percolation_noutlet_color = 'b'
percolation_ninlet_label = 'Average n inlets'
percolation_noutlet_label = 'Average n outlets'
percolation_ninlet_alpha = 1
percolation_noutlet_alpha = 1
physiological_vc_color = 'r'
physiological_vc_ls = '-'
physiological_vc_alpha = 1
stochastic_vc_color = 'k'
stochastic_vc_ls = '--'
stochastic_vc_alpha = 0.5
<|MERGE_RESOLUTION|>--- conflicted
+++ resolved
@@ -11,30 +11,31 @@
 from scipy.stats import norm
 
 # params for network creation
-net_size = np.array([11,100,56])
+net_size = np.array([11,10,56])
 fixed_random = True
 if fixed_random:
-    #seeds_NPc = [205, 9699, 8324, 2123, 1818, 1834, 3042, 5247, 4319, 2912]
-    #seeds_Pc = [6118, 1394, 2921, 3663, 4560, 7851, 1996, 5142, 5924,  464]
-    #TODO: consider replacing these with random number generators
-    seeds_NPc = [935, 1219,  359, 2762, 1200, 2777, 8909, 1385, 6697, 8561,  826,
-                 7712, 4203,  267, 1774, 1368, 2996, 2116, 4868, 5330,  327, 2744,
-                 2061, 6479, 2606, 8865, 8599, 7404, 9719, 1753, 8624, 8651, 2650,
-                 4127, 4017, 9108, 8706, 1203,  766, 4914,  595, 3888, 5163, 8216,
-                 8451, 8241, 5592, 8342, 7300, 1065, 6976, 1424, 6110, 4956, 4937,
-                 1998, 6831, 9789, 4065, 5537, 2146, 6444, 8459, 6640, 3215, 9118,
-                 5837, 6886,  383, 3314, 9637, 8778, 7258, 5477, 1052, 9746, 2704,
-                 2101, 4879, 1509, 7882, 8989, 8636, 7311, 5032, 8631, 9583, 9108,
-                 7422, 9303,  310, 3929,  697, 7833, 1775, 3720, 4361, 9135, 1910, 8119]
-    seeds_Pc = [718, 5950, 7783, 6453, 1235, 5895, 6293, 6185, 3374, 7569, 3808,
-                8740, 3636, 6882, 1195, 9113, 6750, 4770, 6411, 2783, 3708, 6291,
-                2549, 8290, 6899, 5159, 5826, 2241, 3769, 6411, 3338, 5676, 3492,
-                9614, 8625, 7341, 3696, 5696, 6336, 6429, 7604, 8283, 2950, 7756,
-                8211, 5784, 1392, 6915, 5173,  941, 7657, 9827,  906, 3270, 6898,
-                3315, 2365, 7373, 9246, 6866, 7497, 9281, 9228, 9776, 8887, 6772,
-                3510, 5067, 6262, 9034, 5380, 1026, 5234, 8759, 9386, 6562, 4884,
-                1913, 5205, 9889, 6112, 6550, 9656, 8623, 2730, 4029, 7695, 1741,
-                5590,  756, 6467, 6268, 6011, 2779, 9903, 7910,  462, 1210, 8945, 1703]
+    if net_size[1] == 10:
+        seeds_NPc = [205, 9699, 8324, 2123, 1818, 1834, 3042, 5247, 4319, 2912]
+        seeds_Pc = [6118, 1394, 2921, 3663, 4560, 7851, 1996, 5142, 5924,  464]
+    else:
+        seeds_NPc = [935, 1219,  359, 2762, 1200, 2777, 8909, 1385, 6697, 8561,  826,
+                     7712, 4203,  267, 1774, 1368, 2996, 2116, 4868, 5330,  327, 2744,
+                     2061, 6479, 2606, 8865, 8599, 7404, 9719, 1753, 8624, 8651, 2650,
+                     4127, 4017, 9108, 8706, 1203,  766, 4914,  595, 3888, 5163, 8216,
+                     8451, 8241, 5592, 8342, 7300, 1065, 6976, 1424, 6110, 4956, 4937,
+                     1998, 6831, 9789, 4065, 5537, 2146, 6444, 8459, 6640, 3215, 9118,
+                     5837, 6886,  383, 3314, 9637, 8778, 7258, 5477, 1052, 9746, 2704,
+                     2101, 4879, 1509, 7882, 8989, 8636, 7311, 5032, 8631, 9583, 9108,
+                     7422, 9303,  310, 3929,  697, 7833, 1775, 3720, 4361, 9135, 1910, 8119]
+        seeds_Pc = [718, 5950, 7783, 6453, 1235, 5895, 6293, 6185, 3374, 7569, 3808,
+                    8740, 3636, 6882, 1195, 9113, 6750, 4770, 6411, 2783, 3708, 6291,
+                    2549, 8290, 6899, 5159, 5826, 2241, 3769, 6411, 3338, 5676, 3492,
+                    9614, 8625, 7341, 3696, 5696, 6336, 6429, 7604, 8283, 2950, 7756,
+                    8211, 5784, 1392, 6915, 5173,  941, 7657, 9827,  906, 3270, 6898,
+                    3315, 2365, 7373, 9246, 6866, 7497, 9281, 9228, 9776, 8887, 6772,
+                    3510, 5067, 6262, 9034, 5380, 1026, 5234, 8759, 9386, 6562, 4884,
+                    1913, 5205, 9889, 6112, 6550, 9656, 8623, 2730, 4029, 7695, 1741,
+                    5590,  756, 6467, 6268, 6011, 2779, 9903, 7910,  462, 1210, 8945, 1703]
     assert len(seeds_NPc) == net_size[1], 'number of NPc seeds should match the number of network columns'
     assert len(seeds_Pc) == net_size[1], 'number of Pc seeds should match the number of network columns'
     seed_ICC_rad = 63083
@@ -51,11 +52,7 @@
 
 # paths for saving
 triton = True
-<<<<<<< HEAD
-identifier = 'stochastic_vs_physiological'
-=======
-identifier = 'with_percnet_test_with_old_code_log_space'
->>>>>>> 89d68785
+identifier = 'with_percnet_test_small_net'#with_old_code_log_space'
 
 if triton:
     network_save_file = '/m/cs/scratch/networks/aokorhon/tree-percolation/output/netpoints'
@@ -67,11 +64,7 @@
     percolation_data_save_path = '/m/cs/scratch/networks/aokorhon/tree-percolation/output/percolation_3D_' + identifier + '_data.pkl'
     vc_data_save_path = '/m/cs/scratch/networks/aokorhon/tree-percolation/output/vc_data_' + identifier + '.pkl'
     vc_plot_save_path = '/m/cs/scratch/networks/aokorhon/tree-percolation/output/vc_' + identifier + '.pdf'
-<<<<<<< HEAD
     optimized_spreading_probability_save_path_base = '/m/cs/scratch/networks/aokorhon/tree-percolation/output/optimized_spreading_probability/' + identifier + '/optimized_spreading_probability_' + identifier
-=======
-    optimized_spreading_probability_save_path_base = '/m/cs/scratch/networks/aokorhon/tree-percolation/output/optimized_spreading_probability/' + identifier + '/optimized_spreading_probability_' + identifier #'/m/cs/scratch/networks/aokorhon/tree-percolation/output/optimized_spreading_probability/optimized_spreading_probability_' + identifier
->>>>>>> 89d68785
     optimized_vc_plot_save_path = '/m/cs/scratch/networks/aokorhon/tree-percolation/output/vc_optimized_spreading_probability_' + identifier + '.pdf'
 else:
     network_save_file = '/home/onervak/projects/hidrogat/output/netpoints'
@@ -102,7 +95,7 @@
 nCPUs = 5
 vulnerability_pressure_range = np.arange(0, 3.5, step=0.25)*1E6
 vulnerability_probability_range = np.arange(0.001, 1, step=0.1)
-optimization_probability_range = np.logspace(np.log10(0.0001), np.log10(0.02), 15) # spreading probability range used for optimization
+optimization_probability_range = np.arange(0.001, 0.02, step=0.0015)#np.logspace(np.log10(0.0001), np.log10(0.02), 15) # spreading probability range used for optimization
 n_iterations = 1 # number of iterations used for optimizing spreading probability
 
 # visualization parameters
