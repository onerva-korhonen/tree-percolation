--- conflicted
+++ resolved
@@ -296,30 +296,15 @@
     cfgs = [cfg for j in range(n_iterations)]
     pressure_differences = [pressure_difference for j in range(n_iterations)]
     
-    if False:
-        for i in np.arange(n_iterations):
-            physiological_effective_conductances[i] = run_conduit_si_repeatedly(net, net_proj, cfg, pressure_difference)[0][-1]
-    else:
-        pool = Pool(max_workers=nCPUs)
-        output = list(pool.map(run_conduit_si, nets, cfgs, pressure_differences))
-        physiological_effective_conductances = np.array([output_per_param[0][-1] for output_per_param in output])
+    for i in np.arange(n_iterations):
+        physiological_effective_conductances[i] = run_conduit_si(net, cfg, pressure_difference)[0][-1]
     physiological_effective_conductance = np.mean(physiological_effective_conductances)
     
     cfg['si_type'] = 'stochastic'
     for i, spreading_probability in enumerate(spreading_probability_range):
-<<<<<<< HEAD
-        if False:
-            for j in np.arange(n_iterations):
-                stochastic_effective_conductances[i, j] = run_conduit_si_repeatedly(net, net_proj, cfg, spreading_probability)[0][-1]
-        else:
-            pool = Pool(max_workers=nCPUs)
-            output = list(pool.map(run_conduit_si, itertools.repeat(net, n_iterations), itertools.repeat(cfg, n_iterations), itertools.repeat(spreading_probability, n_iterations)))
-            stochastic_effective_conductances[i, :] = np.array([output_per_param[0][-1] for output_per_param in output])
-=======
         for j in np.arange(n_iterations):
             stochastic_effective_conductances[i, j] = run_conduit_si(net, cfg, spreading_probability)[0][-1]
     
->>>>>>> 89d68785
     stochastic_effective_conductances = np.mean(stochastic_effective_conductances, axis=1)
     
     optimal_spreading_probability_index = np.argmin(np.abs(stochastic_effective_conductances - physiological_effective_conductance))
@@ -869,7 +854,7 @@
                 raise
     return effective_conductances, lcc_size, functional_lcc_size, nonfunctional_component_size, susceptibility, functional_susceptibility, n_inlets, n_outlets, nonfunctional_component_volume
 
-def run_conduit_si(in_net, cfg, spreading_param=0):
+def run_conduit_si(net, cfg, spreading_param=0):
     """
     Starting from a given conduit, simulates an SI (embolism) spreading process on the conduit network. The spreading can be stochastic (at each step, each conduit is
     embolized at a certain probability that depends on if their neighbours have been removed) or physiological (at each step, each conduit is
@@ -943,7 +928,7 @@
     """
     # TODO: add missing documentation!
     # TODO: pick a reasonable default value for si_length and spreading_probability
-    assert len(in_net['pore.diameter']) > 0, 'pore diameters not defined; please define pore diameters before running percolation'
+    assert len(net['pore.diameter']) > 0, 'pore diameters not defined; please define pore diameters before running percolation'
     conduit_element_length = cfg.get('conduit_element_length', params.Lce)
     heartwood_d = cfg.get('heartwood_d', params.heartwood_d)
     cec_indicator = cfg.get('cec_indicator', params.cec_indicator)
@@ -952,22 +937,13 @@
     si_type = cfg.get('si_type', 'stochastic')
     si_length = cfg.get('si_length', 1000)
     
-    conns = in_net['throat.conns']
+    conns = net['throat.conns']
     assert len(conns) > 0, 'Network has no throats; cannot run percolation analysis'
-    conn_types = in_net['throat.type']
+    conn_types = net['throat.type']
     cec_mask = conn_types == cec_indicator
     cec = conns[cec_mask]
     conduits = mrad_model.get_conduits(cec)
     orig_conduits = conduits.copy()
-  
-    if True:
-        net = op.network.Network(conns=conns, coords=in_net['pore.coords'])
-        net['throat.type'] = conn_types
-        net['pore.diameter'] = in_net['pore.diameter']
-    else:
-        net = in_net
-    #if 'pore.diameter' in net.keys():
-    #    perc_net['pore.diameter'] = net['pore.diameter']
     
     assert si_type in ['stochastic', 'physiological'], 'unknown si type, select stochastic or physiological'
     if si_type == 'stochastic':
@@ -990,11 +966,7 @@
     prevalence = np.zeros(si_length)
     
     np.random.seed() # this is to ensure that different parallel calls produce different start conduits
-<<<<<<< HEAD
-    
-=======
-
->>>>>>> 89d68785
+
     start_conduits = cfg['start_conduits']
     if isinstance(start_conduits, str):
         if start_conduits == 'random':
@@ -1014,14 +986,11 @@
         embolization_times[start_conduit, 0] = 0
         embolization_times[start_conduit, 1] = 0
     conduit_neighbours = get_conduit_neighbors(net, use_cylindrical_coords, conduit_element_length, heartwood_d, cec_indicator)
-<<<<<<< HEAD
-=======
     
     perc_net = op.network.Network(conns=net['throat.conns'], coords=net['pore.coords'])
     perc_net['throat.type'] = net['throat.type']
     if 'pore.diameter' in net.keys():
         perc_net['pore.diameter'] = net['pore.diameter']
->>>>>>> 89d68785
 
     orig_pore_diameter = np.copy(net['pore.diameter'])
     if si_type == 'physiological':
@@ -1044,7 +1013,6 @@
     prevalence_diff = 1
     last_removed_by_embolism = False
        
-    #import pdb; pdb.set_trace()
     while (prevalence_diff > 0) & (time_step < si_length):
             
         pores_to_remove = []
